#!/usr/bin/env bash

###############################################################################
# Copyright 2017 The Apollo Authors. All Rights Reserved.
#
# Licensed under the Apache License, Version 2.0 (the "License");
# you may not use this file except in compliance with the License.
# You may obtain a copy of the License at
#
# http://www.apache.org/licenses/LICENSE-2.0
#
# Unless required by applicable law or agreed to in writing, software
# distributed under the License is distributed on an "AS IS" BASIS,
# WITHOUT WARRANTIES OR CONDITIONS OF ANY KIND, either express or implied.
# See the License for the specific language governing permissions and
# limitations under the License.
###############################################################################


DIR="$( cd "$( dirname "${BASH_SOURCE[0]}" )" && pwd )"

source "${DIR}/apollo_base.sh"

function start() {
  BAG_DIR="${APOLLO_ROOT_DIR}/data/bag"

  # Record bag to the largest portable-disk.
  if [ "$1" = "--portable-disk" ]; then
    LARGEST_DISK="$(df | grep "/media/${DOCKER_USER}" | sort -nr -k 4 | \
        awk '{print substr($0, index($0, $6))}')"
    if [ ! -z "${LARGEST_DISK}" ]; then
      REAL_BAG_DIR="${LARGEST_DISK}/data/bag"
      if [ ! -d "${REAL_BAG_DIR}" ]; then
        mkdir -p "${REAL_BAG_DIR}"
      fi
      BAG_DIR="${APOLLO_ROOT_DIR}/data/bag/portable"
      rm -fr "${BAG_DIR}"
      ln -s "${REAL_BAG_DIR}" "${BAG_DIR}"
    else
      echo "Cannot find portable disk."
      echo "Please make sure your container was started AFTER inserting the disk."
    fi
  fi

  # Create and enter into bag dir.
  if [ ! -e "${BAG_DIR}" ]; then
    mkdir -p "${BAG_DIR}"
  fi
  cd "${BAG_DIR}"
  echo "Recording bag to: $(pwd)"

  # Start recording.
  LOG="/tmp/apollo_record.out"
  NUM_PROCESSES="$(pgrep -c -f "rosbag record")"
  if [ "${NUM_PROCESSES}" -eq 0 ]; then
    nohup rosbag record --split --duration=1m -b 2048  \
        /apollo/sensor/camera/traffic/image_short \
        /apollo/sensor/camera/traffic/image_long \
        /apollo/sensor/conti_radar \
        /apollo/sensor/delphi_esr \
        /apollo/sensor/gnss/gnss_status \
        /apollo/sensor/gnss/odometry \
        /apollo/sensor/gnss/ins_stat \
        /apollo/sensor/gnss/corrected_imu \
        /apollo/sensor/mobileye \
        /apollo/sensor/velodyne64/compensator/PointCloud2 \
        /apollo/canbus/chassis \
        /apollo/canbus/chassis_detail \
        /apollo/control \
        /apollo/control/pad \
        /apollo/perception/obstacles \
        /apollo/perception/traffic_light \
        /apollo/planning \
        /apollo/prediction \
        /apollo/routing_request \
        /apollo/routing_response \
        /apollo/localization/pose \
<<<<<<< HEAD
=======
        /apollo/drive_event \
>>>>>>> fca016f9
        /tf \
        /tf_static \
        /apollo/monitor </dev/null >"${LOG}" 2>&1 &
    fi
}

function stop() {
  pkill -SIGINT -f rosbag
}

function help() {
  echo "Usage:"
  echo "$0 [start]                     Record bag to data/bag."
  echo "$0 [start] --portable-disk     Record bag to the largest portable disk."
  echo "$0 stop                        Stop recording."
  echo "$0 help                        Show this help message."
}

case $1 in
  start)
    shift
    start $@
    ;;
  stop)
    shift
    stop $@
    ;;
  help)
    shift
    help $@
    ;;
  *)
    start $@
    ;;
esac<|MERGE_RESOLUTION|>--- conflicted
+++ resolved
@@ -75,10 +75,7 @@
         /apollo/routing_request \
         /apollo/routing_response \
         /apollo/localization/pose \
-<<<<<<< HEAD
-=======
         /apollo/drive_event \
->>>>>>> fca016f9
         /tf \
         /tf_static \
         /apollo/monitor </dev/null >"${LOG}" 2>&1 &
