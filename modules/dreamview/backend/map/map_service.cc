/******************************************************************************
 * Copyright 2017 The Apollo Authors. All Rights Reserved.
 *
 * Licensed under the Apache License, Version 2.0 (the "License");
 * you may not use this file except in compliance with the License.
 * You may obtain a copy of the License at
 *
 * http://www.apache.org/licenses/LICENSE-2.0
 *
 * Unless required by applicable law or agreed to in writing, software
 * distributed under the License is distributed on an "AS IS" BASIS,
 * WITHOUT WARRANTIES OR CONDITIONS OF ANY KIND, either express or implied.
 * See the License for the specific language governing permissions and
 * limitations under the License.
 *****************************************************************************/

#include "modules/dreamview/backend/map/map_service.h"

#include <algorithm>

#include "modules/common/util/string_util.h"
#include "modules/map/hdmap/hdmap_util.h"

namespace apollo {
namespace dreamview {

using apollo::common::PointENU;
using apollo::hdmap::Map;
using apollo::hdmap::Id;
using apollo::hdmap::LaneInfoConstPtr;
using apollo::hdmap::CrosswalkInfoConstPtr;
using apollo::hdmap::JunctionInfoConstPtr;
using apollo::hdmap::SignalInfoConstPtr;
using apollo::hdmap::StopSignInfoConstPtr;
using apollo::hdmap::YieldSignInfoConstPtr;
using apollo::hdmap::HDMapUtil;
using apollo::hdmap::Path;
using apollo::hdmap::PncMap;
using apollo::hdmap::RouteSegments;
using apollo::hdmap::SimMapFile;
using apollo::routing::RoutingResponse;
using apollo::routing::RoutingRequest;

namespace {

template <typename MapElementInfoConstPtr>
void ExtractIds(const std::vector<MapElementInfoConstPtr> &items,
                std::vector<std::string> *ids) {
  ids->reserve(items.size());
  for (const auto &item : items) {
    ids->push_back(item->id().id());
  }
  // The output is sorted so that the calculated hash will be
  // invariant to the order of elements.
  std::sort(ids->begin(), ids->end());
}

template <typename MapElementInfoConstPtr>
void ExtractOverlapIds(const std::vector<MapElementInfoConstPtr> &items,
                       std::vector<std::string> *ids) {
  for (const auto &item : items) {
    for (auto &overlap_id : item->signal().overlap_id()) {
      ids->push_back(overlap_id.id());
    }
  }
  // The output is sorted so that the calculated hash will be
  // invariant to the order of elements.
  std::sort(ids->begin(), ids->end());
}

void ExtractStringVectorFromJson(const nlohmann::json &json_object,
                                 const std::string &key,
                                 std::vector<std::string> *result) {
  auto iter = json_object.find(key);
  if (iter != json_object.end()) {
    result->reserve(iter->size());
    for (size_t i = 0; i < iter->size(); ++i) {
      result->push_back((*iter)[i]);
    }
  }
}

}  // namespace

MapElementIds::MapElementIds(const nlohmann::json &json_object)
    : MapElementIds() {
  ExtractStringVectorFromJson(json_object, "lane", &lane);
  ExtractStringVectorFromJson(json_object, "crosswalk", &crosswalk);
  ExtractStringVectorFromJson(json_object, "junction", &junction);
  ExtractStringVectorFromJson(json_object, "signal", &signal);
  ExtractStringVectorFromJson(json_object, "stopSign", &stop_sign);
  ExtractStringVectorFromJson(json_object, "yield", &yield);
  ExtractStringVectorFromJson(json_object, "overlap", &overlap);
}

size_t MapElementIds::Hash() const {
  static std::hash<std::string> hash_function;
  const std::string text = apollo::common::util::StrCat(
      apollo::common::util::PrintIter(lane, ""),
      apollo::common::util::PrintIter(crosswalk, ""),
      apollo::common::util::PrintIter(junction, ""),
      apollo::common::util::PrintIter(signal, ""),
      apollo::common::util::PrintIter(stop_sign, ""),
      apollo::common::util::PrintIter(yield, ""),
      apollo::common::util::PrintIter(overlap, ""));
  return hash_function(text);
}

nlohmann::json MapElementIds::Json() const {
  nlohmann::json result;
  result["lane"] = lane;
  result["crosswalk"] = crosswalk;
  result["junction"] = junction;
  result["signal"] = signal;
  result["stopSign"] = stop_sign;
  result["yield"] = yield;
  result["overlap"] = overlap;
  return result;
}

<<<<<<< HEAD
MapService::MapService(bool use_sim_map) {
  hdmap_ = HDMapUtil::BaseMapPtr();
  sim_map_ = use_sim_map ? HDMapUtil::SimMapPtr() : HDMapUtil::BaseMapPtr();
=======
MapService::MapService(bool use_sim_map) : use_sim_map_(use_sim_map) {
  ReloadMap();
}

bool MapService::ReloadMap() {
  boost::unique_lock<boost::shared_mutex> writer_lock(mutex_);
  const bool ret = HDMapUtil::ReloadMaps();
  hdmap_ = HDMapUtil::BaseMapPtr();
  sim_map_ = use_sim_map_ ? HDMapUtil::SimMapPtr() : HDMapUtil::BaseMapPtr();
  return ret;
>>>>>>> dd9b3667
}

MapElementIds MapService::CollectMapElementIds(const PointENU &point,
                                               double radius) const {
  boost::shared_lock<boost::shared_mutex> reader_lock(mutex_);

  MapElementIds result;
  std::vector<LaneInfoConstPtr> lanes;
  if (sim_map_->GetLanes(point, radius, &lanes) != 0) {
    AERROR << "Fail to get lanes from sim_map.";
  }
  ExtractIds(lanes, &result.lane);

  std::vector<CrosswalkInfoConstPtr> crosswalks;
  if (sim_map_->GetCrosswalks(point, radius, &crosswalks) != 0) {
    AERROR << "Fail to get crosswalks from sim_map.";
  }
  ExtractIds(crosswalks, &result.crosswalk);

  std::vector<JunctionInfoConstPtr> junctions;
  if (sim_map_->GetJunctions(point, radius, &junctions) != 0) {
    AERROR << "Fail to get junctions from sim_map.";
  }
  ExtractIds(junctions, &result.junction);

  std::vector<SignalInfoConstPtr> signals;
  if (sim_map_->GetSignals(point, radius, &signals) != 0) {
    AERROR << "Failed to get signals from sim_map.";
  }

  ExtractIds(signals, &result.signal);
  ExtractOverlapIds(signals, &result.overlap);

  std::vector<StopSignInfoConstPtr> stop_signs;
  if (sim_map_->GetStopSigns(point, radius, &stop_signs) != 0) {
    AERROR << "Failed to get stop signs from sim_map.";
  }
  ExtractIds(stop_signs, &result.stop_sign);

  std::vector<YieldSignInfoConstPtr> yield_signs;
  if (sim_map_->GetYieldSigns(point, radius, &yield_signs) != 0) {
    AERROR << "Failed to get yield signs from sim_map.";
  }
  ExtractIds(yield_signs, &result.yield);

  return result;
}

Map MapService::RetrieveMapElements(const MapElementIds &ids) const {
  boost::shared_lock<boost::shared_mutex> reader_lock(mutex_);

  Map result;
  Id map_id;

  for (const auto &id : ids.lane) {
    map_id.set_id(id);
    auto element = sim_map_->GetLaneById(map_id);
    if (element) {
      *result.add_lane() = element->lane();
    }
  }

  for (const auto &id : ids.crosswalk) {
    map_id.set_id(id);
    auto element = sim_map_->GetCrosswalkById(map_id);
    if (element) {
      *result.add_crosswalk() = element->crosswalk();
    }
  }

  for (const auto &id : ids.junction) {
    map_id.set_id(id);
    auto element = sim_map_->GetJunctionById(map_id);
    if (element) {
      *result.add_junction() = element->junction();
    }
  }

  for (const auto &id : ids.signal) {
    map_id.set_id(id);
    auto element = sim_map_->GetSignalById(map_id);
    if (element) {
      *result.add_signal() = element->signal();
    }
  }

  for (const auto &id : ids.stop_sign) {
    map_id.set_id(id);
    auto element = sim_map_->GetStopSignById(map_id);
    if (element) {
      *result.add_stop_sign() = element->stop_sign();
    }
  }

  for (const auto &id : ids.yield) {
    map_id.set_id(id);
    auto element = sim_map_->GetYieldSignById(map_id);
    if (element) {
      *result.add_yield() = element->yield_sign();
    }
  }

  for (const auto &id : ids.overlap) {
    map_id.set_id(id);
    auto element = sim_map_->GetOverlapById(map_id);
    if (element) {
      *result.add_overlap() = element->overlap();
    }
  }

  return result;
}

bool MapService::GetNearestLane(const double x, const double y,
                                LaneInfoConstPtr *nearest_lane,
                                double *nearest_s, double *nearest_l) const {
  boost::shared_lock<boost::shared_mutex> reader_lock(mutex_);

  PointENU point;
  point.set_x(x);
  point.set_y(y);
  if (hdmap_->GetNearestLane(point, nearest_lane, nearest_s, nearest_l) < 0) {
    AERROR << "Failed to get nearest lane!";
    return false;
  }
  return true;
}

bool MapService::GetPathsFromRouting(const RoutingResponse &routing,
                                     std::vector<Path> *paths) const {
  if (!CreatePathsFromRouting(routing, paths)) {
    AERROR << "Unable to get paths from routing!";
    return false;
  }
  return true;
}

bool MapService::GetPoseWithRegardToLane(const double x, const double y,
                                         double *theta, double *s) const {
  double l;
  LaneInfoConstPtr nearest_lane;
  if (!GetNearestLane(x, y, &nearest_lane, s, &l)) {
    return false;
  }

  *theta = nearest_lane->Heading(*s);
  return true;
}

bool MapService::ConstructLaneWayPoint(
    const double x, const double y, routing::LaneWaypoint *laneWayPoint) const {
  double s, l;
  LaneInfoConstPtr lane;
  if (!GetNearestLane(x, y, &lane, &s, &l)) {
    return false;
  }

  laneWayPoint->set_id(lane->id().id());
  laneWayPoint->set_s(s);
  auto *pose = laneWayPoint->mutable_pose();
  pose->set_x(x);
  pose->set_y(y);

  return true;
}

bool MapService::GetStartPoint(apollo::common::PointENU *start_point) const {
  // Start from origin to find a lane from the map.
  double s, l;
  LaneInfoConstPtr lane;
  if (!GetNearestLane(0.0, 0.0, &lane, &s, &l)) {
    return false;
  }

  *start_point = lane->GetSmoothPoint(0.0);
  return true;
}

bool MapService::CreatePathsFromRouting(const RoutingResponse &routing,
                                        std::vector<Path> *paths) const {
  for (const auto &road : routing.road()) {
    for (const auto &passage_region : road.passage()) {
      // Each passage region in a road forms a path
      if (!AddPathFromPassageRegion(passage_region, paths)) {
        return false;
      }
    }
  }
  return true;
}

bool MapService::AddPathFromPassageRegion(
    const routing::Passage &passage_region, std::vector<Path> *paths) const {
  boost::shared_lock<boost::shared_mutex> reader_lock(mutex_);

  RouteSegments segments;
  for (const auto &segment : passage_region.segment()) {
    auto lane_ptr = hdmap_->GetLaneById(hdmap::MakeMapId(segment.id()));
    if (!lane_ptr) {
      AERROR << "Failed to find lane: " << segment.id();
      return false;
    }
    segments.emplace_back(lane_ptr, segment.start_s(), segment.end_s());
  }

  paths->emplace_back();
  if (!PncMap::CreatePathFromLaneSegments(segments, &paths->back())) {
    return false;
  }

  return true;
}

}  // namespace dreamview
}  // namespace apollo<|MERGE_RESOLUTION|>--- conflicted
+++ resolved
@@ -118,11 +118,6 @@
   return result;
 }
 
-<<<<<<< HEAD
-MapService::MapService(bool use_sim_map) {
-  hdmap_ = HDMapUtil::BaseMapPtr();
-  sim_map_ = use_sim_map ? HDMapUtil::SimMapPtr() : HDMapUtil::BaseMapPtr();
-=======
 MapService::MapService(bool use_sim_map) : use_sim_map_(use_sim_map) {
   ReloadMap();
 }
@@ -133,7 +128,6 @@
   hdmap_ = HDMapUtil::BaseMapPtr();
   sim_map_ = use_sim_map_ ? HDMapUtil::SimMapPtr() : HDMapUtil::BaseMapPtr();
   return ret;
->>>>>>> dd9b3667
 }
 
 MapElementIds MapService::CollectMapElementIds(const PointENU &point,
