--- conflicted
+++ resolved
@@ -347,10 +347,8 @@
 // SQP solver
 DEFINE_bool(enable_sqp_solver, true, "True to enable SQP solver.");
 
-<<<<<<< HEAD
 DEFINE_double(trajectory_time_resolution, 0.1,
               "Trajectory time resolution in planning");
-=======
 DEFINE_bool(
     enable_multi_thread_in_dp_poly_path, false,
     "Enable multiple thread to calculation curve cost in dp_poly_path.");
@@ -358,5 +356,4 @@
 
 DEFINE_bool(enable_multi_thread_in_dp_st_graph, false,
             "Enable multiple thread to calculation curve cost in dp_st_graph.");
-DEFINE_int32(num_thread_dp_st_graph, 3, "num of thread used in dp_st_graph.");
->>>>>>> 9119164f
+DEFINE_int32(num_thread_dp_st_graph, 3, "num of thread used in dp_st_graph.");