/******************************************************************************
 * Copyright 2017 The Apollo Authors. All Rights Reserved.
 *
 * Licensed under the Apache License, Version 2.0 (the "License");
 * you may not use this file except in compliance with the License.
 * You may obtain a copy of the License at
 *
 * http://www.apache.org/licenses/LICENSE-2.0
 *
 * Unless required by applicable law or agreed to in writing, software
 * distributed under the License is distributed on an "AS IS" BASIS,
 * WITHOUT WARRANTIES OR CONDITIONS OF ANY KIND, either express or implied.
 * See the License for the specific language governing permissions and
 * limitations under the License.
 *****************************************************************************/

#include "modules/planning/common/planning_gflags.h"

DEFINE_string(planning_config_file,
              "modules/planning/conf/planning_config.pb.txt",
              "planning config file");

DEFINE_int32(planning_loop_rate, 5, "Loop rate for planning node");

DEFINE_string(rtk_trajectory_filename, "modules/planning/data/garage.csv",
              "Loop rate for planning node");

DEFINE_uint64(rtk_trajectory_backward, 10,
              "The number of points to be included in RTK trajectory "
              "before the matched point");

DEFINE_uint64(rtk_trajectory_forward, 800,
              "The number of points to be included in RTK trajectory "
              "after the matched point");

DEFINE_double(replanning_threshold, 2.0,
              "The threshold of position deviation "
              "that triggers the planner replanning");

DEFINE_double(trajectory_resolution, 0.01,
              "The time resolution of "
<<<<<<< HEAD
              "output trajectory.");
=======
              "output trajectory.");

DEFINE_double(cycle_duration_in_sec, 0.002, "# of seconds per planning cycle.");
DEFINE_double(maximal_delay_sec, 0.005, "# of seconds for delay.");

DEFINE_int32(max_history_result, 10, "The maximal number of result in history.");

DEFINE_int32(max_frame_size, 30, "max size for prediction window");

//////////////////////////////////////////////////////////////////////////////////////////////////////////////////
// Finite State Machine
DEFINE_int32(state_fail_threshold, 5, "This is continuous fail threshold for FSM change to fail state.");

//////////////////////////////////////////////////////////////////////////////////////////////////////////////////
// Object Table
DEFINE_int32(object_table_obstacle_capacity, 200, "The number of obstacles we hold in the object table.");
DEFINE_int32(object_table_map_object_capacity, 200, "The number of map objects we hold in the object table.");

//////////////////////////////////////////////////////////////////////////////////////////////////////////////////
// parameters for trajectory stitching and reinit planning starting point.
DEFINE_bool(use_stitch, true, "Use trajectory stitch if possible.");
DEFINE_double(forward_predict_time, 0.2, "The forward predict time in each planning cycle.");
DEFINE_double(replan_distance_threshold, 5.0, "The distance threshold of replan");
DEFINE_double(replan_s_threshold, 5.0, "The s difference to real position threshold of replan");
DEFINE_double(replan_l_threshold, 2.5, "The l difference to real position threshold of replan");

//////////////////////////////////////////////////////////////////////////////////////////////////////////////////
// parameters for path planning
DEFINE_double(planning_distance, 100, "Planning distance");

//////////////////////////////////////////////////////////////////////////////////////////////////////////////////
// parameters for trajectory planning
DEFINE_double(trajectory_time_length, 8.0, "Trajectory time length");
DEFINE_double(trajectory_time_resolution, 0.1, "Trajectory time resolution in planning");
DEFINE_double(output_trajectory_time_resolution, 0.05, "Trajectory time resolution when publish");

//////////////////////////////////////////////////////////////////////////////////////////////////////////////////
// parameters for trajectory sanity check
DEFINE_double(speed_lower_bound, 0.0, "The lowest speed allowed." );
DEFINE_double(speed_upper_bound, 40.0, "The highest speed allowed.");

DEFINE_double(longitudinal_acceleration_lower_bound, -4.5,
        "The lowest longitudinal acceleration allowed.");
DEFINE_double(longitudinal_acceleration_upper_bound, 4.0,
        "The highest longitudinal acceleration allowed.");

DEFINE_double(lateral_acceleration_bound, 4.5, "The bound of lateral acceleration; symmetric for left and right");
DEFINE_double(lateral_jerk_bound, 4.0, "The bound of lateral jerk; symmetric for left and right");

DEFINE_double(longitudinal_jerk_lower_bound, -4.0, "The lower bound of longitudinal jerk.");
DEFINE_double(longitudinal_jerk_upper_bound, 4.0, "The upper bound of longitudinal jerk.");

//////////////////////////////////////////////////////////////////////////////////////////////////////////////////
// Math : active set solver
DEFINE_double(default_active_set_eps_num, 1e-7,
        "qpOases wrapper error control numerator");
DEFINE_double(default_active_set_eps_den, 1e-7,
        "qpOases wrapper error control numerator");
DEFINE_double(default_active_set_eps_iter_ref, 1e-7,
        "qpOases wrapper error control numerator");
DEFINE_bool(default_enable_active_set_debug_info, false,
        "Enable print information");

//////////////////////////////////////////////////////////////////////////////////////////////////////////////////
// parameters for velocity planning, ST Graph
DEFINE_double(stgraph_default_point_cost, 1e10, "The default stgraph point cost.");
DEFINE_double(stgraph_max_acceleration_divide_factor_level_1, 2.0,
        "The divide factor for max acceleration at level 1.");
DEFINE_double(stgraph_max_deceleration_divide_factor_level_1, 3.0,
        "The divide factor for max deceleration at level 1.");
DEFINE_double(stgraph_max_deceleration_divide_factor_level_2, 2.0,
        "The divide factor for max deceleration at level 2.");
>>>>>>> a59439cc
<|MERGE_RESOLUTION|>--- conflicted
+++ resolved
@@ -39,79 +39,74 @@
 
 DEFINE_double(trajectory_resolution, 0.01,
               "The time resolution of "
-<<<<<<< HEAD
-              "output trajectory.");
-=======
               "output trajectory.");
 
 DEFINE_double(cycle_duration_in_sec, 0.002, "# of seconds per planning cycle.");
 DEFINE_double(maximal_delay_sec, 0.005, "# of seconds for delay.");
 
-DEFINE_int32(max_history_result, 10, "The maximal number of result in history.");
+DEFINE_int32(max_history_result, 10,
+             "The maximal number of result in history.");
 
 DEFINE_int32(max_frame_size, 30, "max size for prediction window");
 
-//////////////////////////////////////////////////////////////////////////////////////////////////////////////////
-// Finite State Machine
-DEFINE_int32(state_fail_threshold, 5, "This is continuous fail threshold for FSM change to fail state.");
+DEFINE_int32(state_fail_threshold, 5,
+             "This is continuous fail threshold for FSM change to fail state.");
 
-//////////////////////////////////////////////////////////////////////////////////////////////////////////////////
-// Object Table
-DEFINE_int32(object_table_obstacle_capacity, 200, "The number of obstacles we hold in the object table.");
-DEFINE_int32(object_table_map_object_capacity, 200, "The number of map objects we hold in the object table.");
+DEFINE_int32(object_table_obstacle_capacity, 200,
+             "The number of obstacles we hold in the object table.");
+DEFINE_int32(object_table_map_object_capacity, 200,
+             "The number of map objects we hold in the object table.");
 
-//////////////////////////////////////////////////////////////////////////////////////////////////////////////////
-// parameters for trajectory stitching and reinit planning starting point.
 DEFINE_bool(use_stitch, true, "Use trajectory stitch if possible.");
-DEFINE_double(forward_predict_time, 0.2, "The forward predict time in each planning cycle.");
-DEFINE_double(replan_distance_threshold, 5.0, "The distance threshold of replan");
-DEFINE_double(replan_s_threshold, 5.0, "The s difference to real position threshold of replan");
-DEFINE_double(replan_l_threshold, 2.5, "The l difference to real position threshold of replan");
+DEFINE_double(forward_predict_time, 0.2,
+              "The forward predict time in each planning cycle.");
+DEFINE_double(replan_distance_threshold, 5.0,
+              "The distance threshold of replan");
+DEFINE_double(replan_s_threshold, 5.0,
+              "The s difference to real position threshold of replan");
+DEFINE_double(replan_l_threshold, 2.5,
+              "The l difference to real position threshold of replan");
 
-//////////////////////////////////////////////////////////////////////////////////////////////////////////////////
-// parameters for path planning
 DEFINE_double(planning_distance, 100, "Planning distance");
 
-//////////////////////////////////////////////////////////////////////////////////////////////////////////////////
-// parameters for trajectory planning
 DEFINE_double(trajectory_time_length, 8.0, "Trajectory time length");
-DEFINE_double(trajectory_time_resolution, 0.1, "Trajectory time resolution in planning");
-DEFINE_double(output_trajectory_time_resolution, 0.05, "Trajectory time resolution when publish");
+DEFINE_double(trajectory_time_resolution, 0.1,
+              "Trajectory time resolution in planning");
+DEFINE_double(output_trajectory_time_resolution, 0.05,
+              "Trajectory time resolution when publish");
 
-//////////////////////////////////////////////////////////////////////////////////////////////////////////////////
-// parameters for trajectory sanity check
 DEFINE_double(speed_lower_bound, 0.0, "The lowest speed allowed." );
 DEFINE_double(speed_upper_bound, 40.0, "The highest speed allowed.");
 
 DEFINE_double(longitudinal_acceleration_lower_bound, -4.5,
-        "The lowest longitudinal acceleration allowed.");
+              "The lowest longitudinal acceleration allowed.");
 DEFINE_double(longitudinal_acceleration_upper_bound, 4.0,
-        "The highest longitudinal acceleration allowed.");
+              "The highest longitudinal acceleration allowed.");
 
-DEFINE_double(lateral_acceleration_bound, 4.5, "The bound of lateral acceleration; symmetric for left and right");
-DEFINE_double(lateral_jerk_bound, 4.0, "The bound of lateral jerk; symmetric for left and right");
+DEFINE_double(lateral_acceleration_bound, 4.5,
+              "Bound of lateral acceleration; symmetric for left and right");
+DEFINE_double(lateral_jerk_bound, 4.0,
+              "Bound of lateral jerk; symmetric for left and right");
 
-DEFINE_double(longitudinal_jerk_lower_bound, -4.0, "The lower bound of longitudinal jerk.");
-DEFINE_double(longitudinal_jerk_upper_bound, 4.0, "The upper bound of longitudinal jerk.");
+DEFINE_double(longitudinal_jerk_lower_bound, -4.0,
+              "The lower bound of longitudinal jerk.");
+DEFINE_double(longitudinal_jerk_upper_bound, 4.0,
+              "The upper bound of longitudinal jerk.");
 
-//////////////////////////////////////////////////////////////////////////////////////////////////////////////////
-// Math : active set solver
 DEFINE_double(default_active_set_eps_num, 1e-7,
-        "qpOases wrapper error control numerator");
+              "qpOases wrapper error control numerator");
 DEFINE_double(default_active_set_eps_den, 1e-7,
-        "qpOases wrapper error control numerator");
+              "qpOases wrapper error control numerator");
 DEFINE_double(default_active_set_eps_iter_ref, 1e-7,
-        "qpOases wrapper error control numerator");
+              "qpOases wrapper error control numerator");
 DEFINE_bool(default_enable_active_set_debug_info, false,
-        "Enable print information");
+            "Enable print information");
 
-//////////////////////////////////////////////////////////////////////////////////////////////////////////////////
-// parameters for velocity planning, ST Graph
-DEFINE_double(stgraph_default_point_cost, 1e10, "The default stgraph point cost.");
+DEFINE_double(stgraph_default_point_cost, 1e10,
+              "The default stgraph point cost.");
 DEFINE_double(stgraph_max_acceleration_divide_factor_level_1, 2.0,
-        "The divide factor for max acceleration at level 1.");
+              "The divide factor for max acceleration at level 1.");
 DEFINE_double(stgraph_max_deceleration_divide_factor_level_1, 3.0,
-        "The divide factor for max deceleration at level 1.");
+              "The divide factor for max deceleration at level 1.");
 DEFINE_double(stgraph_max_deceleration_divide_factor_level_2, 2.0,
-        "The divide factor for max deceleration at level 2.");
->>>>>>> a59439cc
+              "The divide factor for max deceleration at level 2.");