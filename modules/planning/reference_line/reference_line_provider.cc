/******************************************************************************
 * Copyright 2017 The Apollo Authors. All Rights Reserved.
 *
 * Licensed under the Apache License, Version 2.0 (the "License");
 * you may not use this file except in compliance with the License.
 * You may obtain a copy of the License at
 *
 * http://www.apache.org/licenses/LICENSE-2.0
 *
 * Unless required by applicable law or agreed to in writing, software
 * distributed under the License is distributed on an "AS IS" BASIS,
 * WITHOUT WARRANTIES OR CONDITIONS OF ANY KIND, either express or implied.
 * See the License for the specific language governing permissions and
 * limitations under the License.
 *****************************************************************************/

/**
 * @file
 *
 * @brief Implementation of the class ReferenceLineProvider.
 */

#include <algorithm>
#include <chrono>
#include <limits>
#include <utility>

#include "modules/map/pnc_map/path.h"
#include "modules/planning/common/planning_gflags.h"
#include "modules/planning/reference_line/reference_line_provider.h"
#include "modules/routing/common/routing_gflags.h"

/**
 * @namespace apollo::planning
 * @brief apollo::planning
 */
namespace apollo {
namespace planning {

using apollo::common::VehicleState;
using apollo::common::math::Vec2d;
using apollo::hdmap::RouteSegments;
using apollo::hdmap::LaneWaypoint;

ReferenceLineProvider::ReferenceLineProvider() {}

ReferenceLineProvider::~ReferenceLineProvider() {
  if (thread_ && thread_->joinable()) {
    thread_->join();
  }
}

void ReferenceLineProvider::Init(
    const hdmap::HDMap *base_map,
    const QpSplineReferenceLineSmootherConfig &smoother_config) {
  pnc_map_.reset(new hdmap::PncMap(base_map));
  smoother_config_ = smoother_config;
  segment_history_.clear();
  std::vector<double> init_t_knots;
  spline_solver_.reset(new Spline2dSolver(init_t_knots, 1));
  if (FLAGS_enable_spiral_reference_line) {
    smoother_.reset(
        new SpiralReferenceLineSmoother(FLAGS_spiral_smoother_max_deviation));
  } else {
    smoother_.reset(new QpSplineReferenceLineSmoother(smoother_config_,
                                                      spline_solver_.get()));
  }
  is_initialized_ = true;
}

bool ReferenceLineProvider::IsAllowChangeLane(
    const common::math::Vec2d &point,
    const std::list<RouteSegments> &route_segments) {
  if (FLAGS_reckless_change_lane) {
    ADEBUG << "enabled reckless change lane enabled";
    return true;
  }
  if (route_segments.size() <= 1) {
    return false;
  }
  auto forward_segment = route_segments.begin();
  while (forward_segment != route_segments.end() &&
         !forward_segment->IsOnSegment()) {
    ++forward_segment;
  }
  if (forward_segment == route_segments.end()) {
    return true;
  }
  common::SLPoint sl;
  LaneWaypoint waypoint;
  if (!forward_segment->GetProjection(point, &sl, &waypoint)) {
    AERROR << "Failed to project to forward segment from point: "
           << point.DebugString();
    return false;
  }
  auto history_iter = segment_history_.find(forward_segment->Id());
  if (history_iter == segment_history_.end()) {
    auto &inserter = segment_history_[forward_segment->Id()];
    inserter.min_l = std::fabs(sl.l());
    inserter.last_point = point;
    inserter.accumulate_s = 0.0;
    return false;
  } else {
    history_iter->second.min_l =
        std::min(history_iter->second.min_l, std::fabs(sl.l()));
    double dist =
        common::util::DistanceXY(history_iter->second.last_point, point);
    history_iter->second.last_point = point;
    history_iter->second.accumulate_s += dist;
    constexpr double kChangeLaneMinL = 0.25;
    constexpr double kChangeLaneMinLengthFactor = 0.6;
    if (history_iter->second.min_l < kChangeLaneMinL &&
        history_iter->second.accumulate_s >=
            kChangeLaneMinLengthFactor * FLAGS_min_length_for_lane_change) {
      return true;
    }
  }
  return false;
}

bool ReferenceLineProvider::UpdateRoutingResponse(
    const routing::RoutingResponse &routing) {
  std::lock_guard<std::mutex> lock(pnc_map_mutex_);
  if (!pnc_map_->UpdateRoutingResponse(routing)) {
    AERROR << "Failed to update routing in pnc map";
    return false;
  }
  if (!pnc_map_->IsSameRouting()) {
    segment_history_.clear();
  }
  has_routing_ = true;
  return true;
}

void ReferenceLineProvider::UpdateVehicleState(
    const VehicleState &vehicle_state) {
  std::lock_guard<std::mutex> lock(pnc_map_mutex_);
  vehicle_state_ = vehicle_state;
}

bool ReferenceLineProvider::Start() {
  if (!is_initialized_) {
    AERROR << "ReferenceLineProvider has NOT been initiated.";
    return false;
  }
  if (FLAGS_enable_reference_line_provider_thread) {
    thread_.reset(
        new std::thread(&ReferenceLineProvider::GenerateThread, this));
  }
  return true;
}

void ReferenceLineProvider::Stop() {
  is_stop_ = true;
  if (FLAGS_enable_reference_line_provider_thread && thread_ &&
      thread_->joinable()) {
    thread_->join();
  }
}

void ReferenceLineProvider::GenerateThread() {
  constexpr int32_t kSleepTime = 50;  // milliseconds
  while (!is_stop_) {
    std::this_thread::yield();
    std::this_thread::sleep_for(
        std::chrono::duration<double, std::milli>(kSleepTime));
    if (!has_routing_) {
      AERROR << "Routing is not ready.";
      continue;
    }
    std::list<ReferenceLine> reference_lines;
    std::list<hdmap::RouteSegments> segments;
    if (!CreateReferenceLine(&reference_lines, &segments)) {
      AERROR << "Fail to get reference line";
      continue;
    }
    std::unique_lock<std::mutex> lock(reference_lines_mutex__);
    reference_lines_ = reference_lines;
    route_segments_ = segments;
    lock.unlock();
    cv_has_reference_line_.notify_one();
  }
}

bool ReferenceLineProvider::GetReferenceLines(
    std::list<ReferenceLine> *reference_lines,
    std::list<hdmap::RouteSegments> *segments) {
  CHECK_NOTNULL(reference_lines);
  CHECK_NOTNULL(segments);
  constexpr double kTimeout = 100;  // milliseconds
  auto timeout_duration = std::chrono::duration<double, std::milli>(kTimeout);
  if (FLAGS_enable_reference_line_provider_thread) {
    std::unique_lock<std::mutex> lock(reference_lines_mutex__);
    if (!cv_has_reference_line_.wait_for(lock, timeout_duration, [this]() {
          return !reference_lines_.empty();
        })) {
      lock.unlock();
      AWARN << "Reference line calculation timeout (" << kTimeout
            << "). Will retry...";
      return false;
    }
    reference_lines->assign(reference_lines_.begin(), reference_lines_.end());
    segments->assign(route_segments_.begin(), route_segments_.end());
    lock.unlock();
    return true;
  } else {
    return CreateReferenceLine(reference_lines, segments);
  }
}

void ReferenceLineProvider::PrioritzeChangeLane(
    std::list<hdmap::RouteSegments> *route_segments) {
  CHECK_NOTNULL(route_segments);
  auto iter = route_segments->begin();
  while (iter != route_segments->end()) {
    if (!iter->IsOnSegment()) {
      route_segments->splice(route_segments->begin(), *route_segments, iter);
      break;
    }
    ++iter;
  }
}

<<<<<<< HEAD
bool ReferenceLineProvider::CreateReferenceLineFromRouting(
    std::list<ReferenceLine> *reference_lines,
    std::list<hdmap::RouteSegments> *segments) {
  std::list<hdmap::RouteSegments> route_segments;
  double look_forward_distance =
      (vehicle_state_.linear_velocity() * FLAGS_look_forward_time_sec >
       FLAGS_look_forward_min_distance)
          ? FLAGS_look_forward_distance
          : FLAGS_look_forward_min_distance;

  double look_backward_distance = FLAGS_look_backward_distance;
=======
bool ReferenceLineProvider::CreateRouteSegments(
    const common::VehicleState &vehicle_state, double look_backward_distance,
    double look_forward_distance, std::list<hdmap::RouteSegments> *segments) {
>>>>>>> 682c4bcd
  common::math::Vec2d point;
  point.set_x(vehicle_state.x());
  point.set_y(vehicle_state.y());
  {
    std::lock_guard<std::mutex> lock(pnc_map_mutex_);
    if (!pnc_map_->GetRouteSegments(vehicle_state, look_backward_distance,
                                    look_forward_distance, segments)) {
      AERROR << "Failed to extract segments from routing";
      return false;
    }
  }
  bool is_allow_change_lane = IsAllowChangeLane(point, *segments);
  for (auto iter = segments->begin(); iter != segments->end();) {
    if (!is_allow_change_lane && !iter->IsOnSegment()) {
      iter = segments->erase(iter);
    } else {
      ++iter;
    }
  }
  if (FLAGS_prioritize_change_lane) {
    PrioritzeChangeLane(segments);
  }
  return !segments->empty();
}

double LookForwardDistance(const VehicleState &state) {
  return (state.linear_velocity() * FLAGS_look_forward_time_sec >
          FLAGS_look_forward_min_distance)
             ? FLAGS_look_forward_distance
             : FLAGS_look_forward_min_distance;
}

bool ReferenceLineProvider::CreateReferenceLine(
    std::list<ReferenceLine> *reference_lines,
    std::list<hdmap::RouteSegments> *segments) {
  common::VehicleState vehicle_state;
  {
    std::lock_guard<std::mutex> lock(pnc_map_mutex_);
    vehicle_state = vehicle_state_;
  }
  double look_forward_distance = LookForwardDistance(vehicle_state);
  double look_backward_distance = FLAGS_look_backward_distance;
  if (!CreateRouteSegments(vehicle_state, look_backward_distance,
                           look_forward_distance, segments)) {
    AERROR << "Failed to create reference line from routing";
    return false;
  }
  if (!FLAGS_enable_reference_line_stitching) {
    for (auto iter = segments->begin(); iter != segments->end();) {
      reference_lines->emplace_back();
      if (!SmoothRouteSegment(*iter, &reference_lines->back())) {
        AERROR << "Failed to create reference line from route segments";
        reference_lines->pop_back();
        iter = segments->erase(iter);
      } else {
        ++iter;
      }
    }
    return true;
  } else {  // stitching reference line
    for (auto iter = segments->begin(); iter != segments->end();) {
      reference_lines->emplace_back();
      if (!ExtendReferenceLine(vehicle_state, &(*iter),
                               &reference_lines->back())) {
        AERROR << "Failed to extend reference line";
        reference_lines->pop_back();
        iter = segments->erase(iter);
      } else {
        ++iter;
      }
    }
  }
  return true;
}

bool ReferenceLineProvider::ExtendReferenceLine(const VehicleState &state,
                                                RouteSegments *segments,
                                                ReferenceLine *reference_line) {
  RouteSegments segment_properties;
  segment_properties.SetProperties(*segments);
  auto prev_segment = route_segments_.begin();
  auto prev_ref = reference_lines_.begin();
  while (prev_segment != route_segments_.end()) {
    if (prev_segment->IsConnectedSegment(*segments)) {
      break;
    }
    ++prev_segment;
    ++prev_ref;
  }
  if (prev_segment == route_segments_.end()) {
    if (!route_segments_.empty() && segments->IsOnSegment()) {
      AWARN << "Current route segment is not connected with previous route "
               "segment";
    }
    return SmoothRouteSegment(*segments, reference_line);
  }
  common::SLPoint sl_point;
  Vec2d vec2d(state.x(), state.y());
  LaneWaypoint waypoint;
  if (!prev_segment->GetProjection(vec2d, &sl_point, &waypoint)) {
    AWARN << "Vehicle current point: " << vec2d.DebugString()
          << " not on previous reference line";
    return SmoothRouteSegment(*segments, reference_line);
  }
  const double prev_segment_length = RouteSegments::Length(*prev_segment);
  const double remain_s = prev_segment_length - sl_point.s();
  const double look_forward_required_distance = LookForwardDistance(state);
  if (remain_s > look_forward_required_distance) {
    *segments = *prev_segment;
    segments->SetProperties(segment_properties);
    *reference_line = *prev_ref;
    ADEBUG << "Reference line remain " << remain_s
           << ", which is more than required " << look_forward_required_distance
           << " and no need to extend";
    return true;
  }
  double future_start_s =
      std::max(sl_point.s(), prev_segment_length -
                                 FLAGS_reference_line_stitch_overlap_distance);
  double future_end_s =
      prev_segment_length + FLAGS_look_forward_extend_distance;
  RouteSegments shifted_segments;
  std::unique_lock<std::mutex> lock(pnc_map_mutex_);
  if (!pnc_map_->ExtendSegments(*prev_segment, future_start_s, future_end_s,
                                &shifted_segments)) {
    lock.unlock();
    AERROR << "Failed to shift route segments forward";
    return SmoothRouteSegment(*segments, reference_line);
  }
  lock.unlock();
  hdmap::Path path;
  hdmap::PncMap::CreatePathFromLaneSegments(shifted_segments, &path);
  ReferenceLine new_ref(path);
  if (!SmoothPrefixedReferenceLine(*prev_ref, new_ref, reference_line)) {
    AWARN << "Failed to smooth forward shifted reference line";
    return SmoothRouteSegment(*segments, reference_line);
  }
  if (!reference_line->Stitch(*prev_ref)) {
    AWARN << "Failed to stitch reference line";
    return SmoothRouteSegment(*segments, reference_line);
  }
  if (!shifted_segments.Stitch(*prev_segment)) {
    AWARN << "Failed to stitch route segments";
    return SmoothRouteSegment(*segments, reference_line);
  }
  *segments = shifted_segments;
  segments->SetProperties(segment_properties);
  common::SLPoint sl;
  if (!reference_line->XYToSL(vec2d, &sl)) {
    AWARN << "Failed to project point: " << vec2d.DebugString()
          << " to stitched reference line";
  }
  if (sl.s() > FLAGS_look_backward_distance * 1.5) {
    ADEBUG << "reference line back side is " << sl.s()
           << ", shrink reference line: origin lenght: "
           << reference_line->Length();
    if (!reference_line->Shrink(vec2d, FLAGS_look_backward_distance,
                                std::numeric_limits<double>::infinity())) {
      AWARN << "Failed to shrink reference line";
    }
    if (!segments->Shrink(vec2d, FLAGS_look_backward_distance,
                          std::numeric_limits<double>::infinity())) {
      AWARN << "Failed to shrink route segment";
    }
  }
  return true;
}

bool ReferenceLineProvider::IsReferenceLineSmoothValid(
    const ReferenceLine &raw, const ReferenceLine &smoothed) const {
  constexpr double kReferenceLineDiffCheckStep = 10.0;
  for (double s = 0.0; s < smoothed.Length();
       s += kReferenceLineDiffCheckStep) {
    auto xy_new = smoothed.GetReferencePoint(s);

    common::SLPoint sl_new;
    if (!raw.XYToSL(xy_new, &sl_new)) {
      AERROR << "Fail to change xy point on smoothed reference line to sl "
                "point respect to raw reference line.";
      return false;
    }

    const double diff = std::fabs(sl_new.l());
    if (diff > FLAGS_smoothed_reference_line_max_diff) {
      AERROR << "Fail to provide reference line because too large diff "
                "between smoothed and raw reference lines. diff: "
             << diff;
      return false;
    }
  }
  return true;
}


void ReferenceLineProvider::GetAnchorPoints(
    const ReferenceLine &reference_line,
    std::vector<AnchorPoint> *anchor_points) const {
  CHECK_NOTNULL(anchor_points);
  const double interval = smoother_config_.max_constraint_interval();
  int num_of_anchors =
      std::max(2, static_cast<int>(reference_line.Length() / interval + 0.5));
  std::vector<double> anchor_s;
  common::util::uniform_slice(0.0, reference_line.Length(), num_of_anchors - 1,
                              &anchor_s);
  for (const double s : anchor_s) {
    anchor_points->emplace_back();
    auto &last_anchor = anchor_points->back();
    auto ref_point = reference_line.GetReferencePoint(s);
    last_anchor.path_point = ref_point.ToPathPoint(s);
    last_anchor.longitudinal_bound =
        smoother_config_.longitudinal_boundary_bound();
    last_anchor.lateral_bound = smoother_config_.lateral_boundary_bound();
  }
  anchor_points->front().longitudinal_bound = 1e-6;
  anchor_points->front().lateral_bound = 1e-6;
  anchor_points->front().enforced = true;
  anchor_points->back().longitudinal_bound = 1e-6;
  anchor_points->back().lateral_bound = 1e-6;
  anchor_points->back().enforced = true;
}

bool ReferenceLineProvider::SmoothRouteSegment(const RouteSegments &segments,
                                               ReferenceLine *reference_line) {
  hdmap::Path path;
  hdmap::PncMap::CreatePathFromLaneSegments(segments, &path);
  return SmoothReferenceLine(ReferenceLine(path), reference_line);
}

bool ReferenceLineProvider::SmoothPrefixedReferenceLine(
    const ReferenceLine &prefix_ref, const ReferenceLine &raw_ref,
    ReferenceLine *reference_line) {
  if (!FLAGS_enable_smooth_reference_line) {
    *reference_line = raw_ref;
    return true;
  }
  // generate anchor points:
  std::vector<AnchorPoint> anchor_points;
  GetAnchorPoints(raw_ref, &anchor_points);
  // modify anchor points based on prefix_ref
  for (auto &point : anchor_points) {
    common::SLPoint sl_point;
    Vec2d xy{point.path_point.x(), point.path_point.y()};
    if (!prefix_ref.XYToSL(xy, &sl_point)) {
      AERROR << "Failed to get projection for point: " << xy.DebugString();
      return false;
    }
    if (sl_point.s() < 0 || sl_point.s() > prefix_ref.Length()) {
      continue;
    }
    auto prefix_ref_point = prefix_ref.GetNearestReferencepoint(sl_point.s());
    point.path_point.set_x(prefix_ref_point.x());
    point.path_point.set_y(prefix_ref_point.y());
    point.path_point.set_z(0.0);
    point.path_point.set_theta(prefix_ref_point.heading());
    point.path_point.set_dkappa(prefix_ref_point.dkappa());
    point.longitudinal_bound = 1e-6;
    point.lateral_bound = 1e-6;
    point.enforced = true;
    break;
  }

  smoother_->SetAnchorPoints(anchor_points);
  if (!smoother_->Smooth(raw_ref, reference_line)) {
    AERROR << "Failed to smooth prefixed reference line with anchor points";
    return false;
  }
  if (!IsReferenceLineSmoothValid(raw_ref, *reference_line)) {
    AERROR << "The smoothed reference line error is too large";
    return false;
  }
  return true;
}

bool ReferenceLineProvider::SmoothReferenceLine(
    const ReferenceLine &raw_reference_line, ReferenceLine *reference_line) {
  if (!FLAGS_enable_smooth_reference_line) {
    *reference_line = raw_reference_line;
    return true;
  }
  // generate anchor points:
  std::vector<AnchorPoint> anchor_points;
  GetAnchorPoints(raw_reference_line, &anchor_points);
  smoother_->SetAnchorPoints(anchor_points);
  if (!smoother_->Smooth(raw_reference_line, reference_line)) {
    AERROR << "Failed to smooth reference line with anchor points";
    return false;
  }
  if (!IsReferenceLineSmoothValid(raw_reference_line, *reference_line)) {
    AERROR << "The smoothed reference line error is too large";
    return false;
  }
  return true;
}
}  // namespace planning
}  // namespace apollo<|MERGE_RESOLUTION|>--- conflicted
+++ resolved
@@ -221,23 +221,9 @@
   }
 }
 
-<<<<<<< HEAD
-bool ReferenceLineProvider::CreateReferenceLineFromRouting(
-    std::list<ReferenceLine> *reference_lines,
-    std::list<hdmap::RouteSegments> *segments) {
-  std::list<hdmap::RouteSegments> route_segments;
-  double look_forward_distance =
-      (vehicle_state_.linear_velocity() * FLAGS_look_forward_time_sec >
-       FLAGS_look_forward_min_distance)
-          ? FLAGS_look_forward_distance
-          : FLAGS_look_forward_min_distance;
-
-  double look_backward_distance = FLAGS_look_backward_distance;
-=======
 bool ReferenceLineProvider::CreateRouteSegments(
     const common::VehicleState &vehicle_state, double look_backward_distance,
     double look_forward_distance, std::list<hdmap::RouteSegments> *segments) {
->>>>>>> 682c4bcd
   common::math::Vec2d point;
   point.set_x(vehicle_state.x());
   point.set_y(vehicle_state.y());
