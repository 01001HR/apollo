--- conflicted
+++ resolved
@@ -64,11 +64,8 @@
         self.routing_str = None
         self.routing_points = []
         self.routing_lock = threading.Lock()
-<<<<<<< HEAD
-=======
         self.SMOOTH_FORWARD_DIST = 150
         self.SMOOTH_BACKWARD_DIST = 150
->>>>>>> fca016f9
 
     def update(self, routing_str):
         self.routing_str = routing_str
@@ -92,21 +89,6 @@
             return []
         if routing.length < 10:
             return []
-<<<<<<< HEAD
-        distance = routing.project(point)
-        points = []
-        total_length = routing.length
-        for i in range(150):
-            if (distance - 150 + i) < 0:
-                continue
-            p = routing.interpolate(distance - 150 + i)
-            points.append(p.coords[0])
-
-        for i in range(150):
-            if (distance + i) >= total_length:
-                break
-            p = routing.interpolate(distance + i)
-=======
         vehicle_distance = routing.project(point)
         points = []
         total_length = routing.length
@@ -122,7 +104,6 @@
             if forward_dist >= total_length:
                 break
             p = routing.interpolate(forward_dist)
->>>>>>> fca016f9
             points.append(p.coords[0])
         return points
 
@@ -147,48 +128,10 @@
             y = path_y[i]
             newx = x * math.cos(-heading) - y * math.sin(-heading)
             newy = y * math.cos(-heading) + x * math.sin(-heading)
-<<<<<<< HEAD
-            # newx = x * math.cos(- heading + 1.570796) - y * math.sin(
-            #    -heading + 1.570796)
-            # newy = y * math.cos(- heading + 1.570796) + x * math.sin(
-            #    -heading + 1.570796)
-=======
->>>>>>> fca016f9
             npath_x.append(newx)
             npath_y.append(newy)
         return npath_x, npath_y
 
-<<<<<<< HEAD
-    def get_local_segment_spline(self, utm_x, utm_y, heading):
-        local_seg_x, local_seg_y = self.get_local_segment(utm_x, utm_y, heading)
-        cut_idx = len(local_seg_x)
-        for i in range(len(local_seg_x) - 1):
-            if local_seg_x[i + 1] < local_seg_x[i]:
-                cut_idx = i + 1
-                break
-        local_seg_x = local_seg_x[0:cut_idx]
-        local_seg_y = local_seg_y[0:cut_idx]
-
-        if len(local_seg_x) <= 10:
-            return [], []
-        k = 5
-        n = len(local_seg_x)
-        std = 0.5
-        sp = optimized_spline(local_seg_x, local_seg_y, k, s=n * std)
-        X = np.linspace(0, len(local_seg_x), len(local_seg_x))
-        return X, sp(X)
-
-    def get_smooth_local_segment(self, utm_x, utm_y, heading):
-        local_seg_x, local_seg_y = self.get_local_segment(utm_x, utm_y, heading)
-        if len(local_seg_x) <= 0:
-            return None
-        w = []
-        point_num = len(local_seg_x)
-        for i in range(point_num):
-            w.append((point_num - i) ** 3)
-        c, stats = P.polyfit(local_seg_x, local_seg_y, 3, full=True)
-        return c
-=======
     def to_monotonic_segment(self, seg_x, seg_y):
         left_cut_idx = 0
         right_cut_idx = len(seg_x)
@@ -229,5 +172,4 @@
         sp = optimized_spline(mono_seg_x, mono_seg_y, k, s=n * std)
         X = np.linspace(int(mono_seg_x[0]), int(mono_seg_x[-1]),
                         int(mono_seg_x[-1]))
-        return X, sp(X)
->>>>>>> fca016f9
+        return X, sp(X)