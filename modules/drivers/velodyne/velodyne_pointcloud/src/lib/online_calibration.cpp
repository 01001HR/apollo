--- conflicted
+++ resolved
@@ -103,21 +103,11 @@
 void OnlineCalibration::get_unit_index() {
   int size = status_values_.size();
   // simple check only for value, maybe need more check fro status type
-<<<<<<< HEAD
-  // TODO(velodyne driver developers): fix the following code logic
-  /*
-=======
->>>>>>> 628d6193
   int start_index = 0;
   if (unit_indexs_.size() > 0) {
     start_index = unit_indexs_.back() + 5;
   }
-<<<<<<< HEAD
-  */
-  for (int start_index = 0; start_index < size - 5; ++start_index) {
-=======
   for (; start_index < size - 5; ++start_index) {
->>>>>>> 628d6193
     if (status_values_[start_index] == 85            // "U"
         && status_values_[start_index + 1] == 78     // "N"
         && status_values_[start_index + 2] == 73     // "I"
