--- conflicted
+++ resolved
@@ -126,11 +126,7 @@
   auto prediction_obstacles =
       PredictorManager::instance()->prediction_obstacles();
   prediction_obstacles.set_start_timestamp(start_timestamp);
-<<<<<<< HEAD
-  prediction_obstacles.set_end_timestamp(Clock::NowInSecond());
-=======
   prediction_obstacles.set_end_timestamp(Clock::NowInSeconds());
->>>>>>> fca016f9
 
   for (auto const& prediction_obstacle :
        prediction_obstacles.prediction_obstacle()) {
