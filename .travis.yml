--- conflicted
+++ resolved
@@ -16,11 +16,7 @@
     - if [ ! -d "${HOME}/.cache" ]; then mkdir ${HOME}/.cache; fi
     - cp scripts/AGREEMENT.txt ${HOME}/.cache/.apollo_agreement.txt
 script:
-<<<<<<< HEAD
-    - ./docker/scripts/dev_start.sh dev-x86_64-20171129_1427-ci
-=======
     - ./docker/scripts/dev_start.sh dev-x86_64-20171206_1627-ci
->>>>>>> fca016f9
     - ./apollo_docker.sh ${JOB}
     - rm -rf "${HOME}/.cache/bazel/_bazel_${USER}/install"
 notifications:
